<<<<<<< HEAD
use std::collections::{BTreeMap, BTreeSet};
use std::convert::TryFrom;
use std::fs::{create_dir_all, File};
use std::io::{BufReader, Seek, SeekFrom};
use std::marker::PhantomData;
use std::path::Path;

use heed::EnvOpenOptions;
use log::{error, warn};
use milli::documents::DocumentBatchReader;
use milli::update::{IndexDocumentsConfig, IndexerConfig, Setting};
use serde::{Deserialize, Deserializer, Serialize};
use uuid::Uuid;

use crate::document_formats::read_ndjson;
use crate::index::apply_settings_to_builder;
use crate::index_controller::dump_actor::compat;
use crate::index_controller::{self, IndexMetadata};
use crate::{index::Unchecked, options::IndexerOpts};
=======
use std::path::Path;

use serde::{Deserialize, Serialize};

use crate::index_controller::IndexMetadata;
>>>>>>> f56989e4

#[derive(Serialize, Deserialize, Debug)]
#[serde(rename_all = "camelCase")]
pub struct MetadataV1 {
    pub db_version: String,
    indexes: Vec<IndexMetadata>,
}

impl MetadataV1 {
    #[allow(dead_code, unreachable_code, unused_variables)]
    pub fn load_dump(
        self,
        src: impl AsRef<Path>,
        dst: impl AsRef<Path>,
        size: usize,
        indexer_options: &IndexerOpts,
    ) -> anyhow::Result<()> {
<<<<<<< HEAD
        unreachable!("dump v1 not implemented");
        // log::info!("Patching dump V2 to dump V3...");
        // let uuid_store = todo!(); // HeedMetaStore::new(&dst)?;
        // for index in self.indexes {
        //     let uuid = Uuid::new_v4();
        //     // Since we don't know when the index was created, we assume it's from 0
        //     let meta = IndexMeta {
        //         uuid,
        //         creation_task_id: 0,
        //     };
        //     // uuid_store.insert(index.uid.clone(), meta)?;
        //     let src = src.as_ref().join(index.uid);
        //     load_index(
        //         &src,
        //         &dst,
        //         uuid,
        //         index.meta.primary_key.as_deref(),
        //         size,
        //         indexer_options,
        //     )?;
        // }

        // Ok(())
    }
}

pub fn deserialize_some<'de, T, D>(deserializer: D) -> std::result::Result<Option<T>, D::Error>
where
    T: Deserialize<'de>,
    D: Deserializer<'de>,
{
    Deserialize::deserialize(deserializer).map(Some)
}

// These are the settings used in legacy meilisearch (<v0.21.0).
#[derive(Default, Clone, Serialize, Deserialize, Debug)]
#[serde(rename_all = "camelCase", deny_unknown_fields)]
struct Settings {
    #[serde(default, deserialize_with = "deserialize_some")]
    pub ranking_rules: Option<Option<Vec<String>>>,
    #[serde(default, deserialize_with = "deserialize_some")]
    pub distinct_attribute: Option<Option<String>>,
    #[serde(default, deserialize_with = "deserialize_some")]
    pub searchable_attributes: Option<Option<Vec<String>>>,
    #[serde(default, deserialize_with = "deserialize_some")]
    pub displayed_attributes: Option<Option<BTreeSet<String>>>,
    #[serde(default, deserialize_with = "deserialize_some")]
    pub stop_words: Option<Option<BTreeSet<String>>>,
    #[serde(default, deserialize_with = "deserialize_some")]
    pub synonyms: Option<Option<BTreeMap<String, Vec<String>>>>,
    #[serde(default, deserialize_with = "deserialize_some")]
    pub attributes_for_faceting: Option<Option<Vec<String>>>,
}

#[allow(dead_code)]
fn load_index(
    src: impl AsRef<Path>,
    dst: impl AsRef<Path>,
    uuid: Uuid,
    primary_key: Option<&str>,
    size: usize,
    indexer_options: &IndexerOpts,
) -> anyhow::Result<()> {
    let index_path = dst.as_ref().join(&format!("indexes/{}", uuid));

    create_dir_all(&index_path)?;
    let mut options = EnvOpenOptions::new();
    options.map_size(size);
    let index = milli::Index::new(options, index_path)?;

    let indexer_config = IndexerConfig::try_from(indexer_options)?;

    let mut txn = index.write_txn()?;
    // extract `settings.json` file and import content
    let settings = import_settings(&src)?;
    let settings: index_controller::Settings<Unchecked> = settings.into();

    let mut settings_builder = milli::update::Settings::new(&mut txn, &index, &indexer_config);

    if let Some(primary_key) = primary_key {
        settings_builder.set_primary_key(primary_key.to_string());
    }

    apply_settings_to_builder(&settings.check(), &mut settings_builder);

    settings_builder.execute(|_| ())?;

    let reader = BufReader::new(File::open(&src.as_ref().join("documents.jsonl"))?);

    let mut tmp_doc_file = tempfile::tempfile()?;

    read_ndjson(reader, &mut tmp_doc_file)?;

    tmp_doc_file.seek(SeekFrom::Start(0))?;

    let documents_reader = DocumentBatchReader::from_reader(tmp_doc_file)?;

    //If the document file is empty, we don't perform the document addition, to prevent
    //a primary key error to be thrown.
    if !documents_reader.is_empty() {
        let config = IndexDocumentsConfig::default();
        let mut documents_builder =
            milli::update::IndexDocuments::new(&mut txn, &index, &indexer_config, config, |_| ());
        documents_builder.add_documents(documents_reader)?;
        documents_builder.execute()?;
    }

    txn.commit()?;

    // Finaly, we extract the original milli::Index and close it
    index.prepare_for_closing().wait();

    // Updates are ignored in dumps V1.

    Ok(())
}

/// we need to **always** be able to convert the old settings to the settings currently being used
impl From<Settings> for index_controller::Settings<Unchecked> {
    fn from(settings: Settings) -> Self {
        Self {
            distinct_attribute: match settings.distinct_attribute {
                Some(Some(attr)) => Setting::Set(attr),
                Some(None) => Setting::Reset,
                None => Setting::NotSet
            },
            // we need to convert the old `Vec<String>` into a `BTreeSet<String>`
            displayed_attributes: match settings.displayed_attributes {
                Some(Some(attrs)) => Setting::Set(attrs.into_iter().collect()),
                Some(None) => Setting::Reset,
                None => Setting::NotSet
            },
            searchable_attributes: match settings.searchable_attributes {
                Some(Some(attrs)) => Setting::Set(attrs),
                Some(None) => Setting::Reset,
                None => Setting::NotSet
            },
            filterable_attributes: match settings.attributes_for_faceting {
                Some(Some(attrs)) => Setting::Set(attrs.into_iter().collect()),
                Some(None) => Setting::Reset,
                None => Setting::NotSet
            },
            sortable_attributes: Setting::NotSet,
            ranking_rules: match settings.ranking_rules {
                Some(Some(ranking_rules)) => Setting::Set(ranking_rules.into_iter().filter_map(|criterion| {
                    match criterion.as_str() {
                        "words" | "typo" | "proximity" | "attribute" | "exactness" => Some(criterion),
                        s if s.starts_with("asc") => compat::asc_ranking_rule(s).map(|f| format!("{}:asc", f)),
                        s if s.starts_with("desc") => compat::desc_ranking_rule(s).map(|f| format!("{}:desc", f)),
                        "wordsPosition" => {
                            warn!("The criteria `attribute` and `wordsPosition` have been merged \
                                into a single criterion `attribute` so `wordsPositon` will be \
                                ignored");
                            None
                        }
                        s => {
                            error!("Unknown criterion found in the dump: `{}`, it will be ignored", s);
                            None
                        }
                    }
                }).collect()),
                Some(None) => Setting::Reset,
                None => Setting::NotSet
            },
            // we need to convert the old `Vec<String>` into a `BTreeSet<String>`
            stop_words: match settings.stop_words {
                Some(Some(stop_words)) => Setting::Set(stop_words.into_iter().collect()),
                Some(None) => Setting::Reset,
                None => Setting::NotSet
            },
            // we need to convert the old `Vec<String>` into a `BTreeMap<String>`
            synonyms: match settings.synonyms {
                Some(Some(synonyms)) => Setting::Set(synonyms.into_iter().collect()),
                Some(None) => Setting::Reset,
                None => Setting::NotSet
            },
            _kind: PhantomData,
        }
    }
}

/// Extract Settings from `settings.json` file present at provided `dir_path`
fn import_settings(dir_path: impl AsRef<Path>) -> anyhow::Result<Settings> {
    let path = dir_path.as_ref().join("settings.json");
    let file = File::open(path)?;
    let reader = std::io::BufReader::new(file);
    let metadata = serde_json::from_reader(reader)?;

    Ok(metadata)
}

#[cfg(test)]
mod test {
    use super::*;

    #[test]
    fn settings_format_regression() {
        let settings = Settings::default();
        assert_eq!(
            r##"{"rankingRules":null,"distinctAttribute":null,"searchableAttributes":null,"displayedAttributes":null,"stopWords":null,"synonyms":null,"attributesForFaceting":null}"##,
            serde_json::to_string(&settings).unwrap()
        );
    }
=======
        anyhow::bail!("The version 1 of the dumps is not supported anymore. You can re-export your dump from a version between 0.21 and 0.24, or start fresh from a version 0.25 onwards.")
>>>>>>> f56989e4
}<|MERGE_RESOLUTION|>--- conflicted
+++ resolved
@@ -1,30 +1,8 @@
-<<<<<<< HEAD
-use std::collections::{BTreeMap, BTreeSet};
-use std::convert::TryFrom;
-use std::fs::{create_dir_all, File};
-use std::io::{BufReader, Seek, SeekFrom};
-use std::marker::PhantomData;
-use std::path::Path;
-
-use heed::EnvOpenOptions;
-use log::{error, warn};
-use milli::documents::DocumentBatchReader;
-use milli::update::{IndexDocumentsConfig, IndexerConfig, Setting};
-use serde::{Deserialize, Deserializer, Serialize};
-use uuid::Uuid;
-
-use crate::document_formats::read_ndjson;
-use crate::index::apply_settings_to_builder;
-use crate::index_controller::dump_actor::compat;
-use crate::index_controller::{self, IndexMetadata};
-use crate::{index::Unchecked, options::IndexerOpts};
-=======
 use std::path::Path;
 
 use serde::{Deserialize, Serialize};
 
 use crate::index_controller::IndexMetadata;
->>>>>>> f56989e4
 
 #[derive(Serialize, Deserialize, Debug)]
 #[serde(rename_all = "camelCase")]
@@ -42,211 +20,5 @@
         size: usize,
         indexer_options: &IndexerOpts,
     ) -> anyhow::Result<()> {
-<<<<<<< HEAD
-        unreachable!("dump v1 not implemented");
-        // log::info!("Patching dump V2 to dump V3...");
-        // let uuid_store = todo!(); // HeedMetaStore::new(&dst)?;
-        // for index in self.indexes {
-        //     let uuid = Uuid::new_v4();
-        //     // Since we don't know when the index was created, we assume it's from 0
-        //     let meta = IndexMeta {
-        //         uuid,
-        //         creation_task_id: 0,
-        //     };
-        //     // uuid_store.insert(index.uid.clone(), meta)?;
-        //     let src = src.as_ref().join(index.uid);
-        //     load_index(
-        //         &src,
-        //         &dst,
-        //         uuid,
-        //         index.meta.primary_key.as_deref(),
-        //         size,
-        //         indexer_options,
-        //     )?;
-        // }
-
-        // Ok(())
-    }
-}
-
-pub fn deserialize_some<'de, T, D>(deserializer: D) -> std::result::Result<Option<T>, D::Error>
-where
-    T: Deserialize<'de>,
-    D: Deserializer<'de>,
-{
-    Deserialize::deserialize(deserializer).map(Some)
-}
-
-// These are the settings used in legacy meilisearch (<v0.21.0).
-#[derive(Default, Clone, Serialize, Deserialize, Debug)]
-#[serde(rename_all = "camelCase", deny_unknown_fields)]
-struct Settings {
-    #[serde(default, deserialize_with = "deserialize_some")]
-    pub ranking_rules: Option<Option<Vec<String>>>,
-    #[serde(default, deserialize_with = "deserialize_some")]
-    pub distinct_attribute: Option<Option<String>>,
-    #[serde(default, deserialize_with = "deserialize_some")]
-    pub searchable_attributes: Option<Option<Vec<String>>>,
-    #[serde(default, deserialize_with = "deserialize_some")]
-    pub displayed_attributes: Option<Option<BTreeSet<String>>>,
-    #[serde(default, deserialize_with = "deserialize_some")]
-    pub stop_words: Option<Option<BTreeSet<String>>>,
-    #[serde(default, deserialize_with = "deserialize_some")]
-    pub synonyms: Option<Option<BTreeMap<String, Vec<String>>>>,
-    #[serde(default, deserialize_with = "deserialize_some")]
-    pub attributes_for_faceting: Option<Option<Vec<String>>>,
-}
-
-#[allow(dead_code)]
-fn load_index(
-    src: impl AsRef<Path>,
-    dst: impl AsRef<Path>,
-    uuid: Uuid,
-    primary_key: Option<&str>,
-    size: usize,
-    indexer_options: &IndexerOpts,
-) -> anyhow::Result<()> {
-    let index_path = dst.as_ref().join(&format!("indexes/{}", uuid));
-
-    create_dir_all(&index_path)?;
-    let mut options = EnvOpenOptions::new();
-    options.map_size(size);
-    let index = milli::Index::new(options, index_path)?;
-
-    let indexer_config = IndexerConfig::try_from(indexer_options)?;
-
-    let mut txn = index.write_txn()?;
-    // extract `settings.json` file and import content
-    let settings = import_settings(&src)?;
-    let settings: index_controller::Settings<Unchecked> = settings.into();
-
-    let mut settings_builder = milli::update::Settings::new(&mut txn, &index, &indexer_config);
-
-    if let Some(primary_key) = primary_key {
-        settings_builder.set_primary_key(primary_key.to_string());
-    }
-
-    apply_settings_to_builder(&settings.check(), &mut settings_builder);
-
-    settings_builder.execute(|_| ())?;
-
-    let reader = BufReader::new(File::open(&src.as_ref().join("documents.jsonl"))?);
-
-    let mut tmp_doc_file = tempfile::tempfile()?;
-
-    read_ndjson(reader, &mut tmp_doc_file)?;
-
-    tmp_doc_file.seek(SeekFrom::Start(0))?;
-
-    let documents_reader = DocumentBatchReader::from_reader(tmp_doc_file)?;
-
-    //If the document file is empty, we don't perform the document addition, to prevent
-    //a primary key error to be thrown.
-    if !documents_reader.is_empty() {
-        let config = IndexDocumentsConfig::default();
-        let mut documents_builder =
-            milli::update::IndexDocuments::new(&mut txn, &index, &indexer_config, config, |_| ());
-        documents_builder.add_documents(documents_reader)?;
-        documents_builder.execute()?;
-    }
-
-    txn.commit()?;
-
-    // Finaly, we extract the original milli::Index and close it
-    index.prepare_for_closing().wait();
-
-    // Updates are ignored in dumps V1.
-
-    Ok(())
-}
-
-/// we need to **always** be able to convert the old settings to the settings currently being used
-impl From<Settings> for index_controller::Settings<Unchecked> {
-    fn from(settings: Settings) -> Self {
-        Self {
-            distinct_attribute: match settings.distinct_attribute {
-                Some(Some(attr)) => Setting::Set(attr),
-                Some(None) => Setting::Reset,
-                None => Setting::NotSet
-            },
-            // we need to convert the old `Vec<String>` into a `BTreeSet<String>`
-            displayed_attributes: match settings.displayed_attributes {
-                Some(Some(attrs)) => Setting::Set(attrs.into_iter().collect()),
-                Some(None) => Setting::Reset,
-                None => Setting::NotSet
-            },
-            searchable_attributes: match settings.searchable_attributes {
-                Some(Some(attrs)) => Setting::Set(attrs),
-                Some(None) => Setting::Reset,
-                None => Setting::NotSet
-            },
-            filterable_attributes: match settings.attributes_for_faceting {
-                Some(Some(attrs)) => Setting::Set(attrs.into_iter().collect()),
-                Some(None) => Setting::Reset,
-                None => Setting::NotSet
-            },
-            sortable_attributes: Setting::NotSet,
-            ranking_rules: match settings.ranking_rules {
-                Some(Some(ranking_rules)) => Setting::Set(ranking_rules.into_iter().filter_map(|criterion| {
-                    match criterion.as_str() {
-                        "words" | "typo" | "proximity" | "attribute" | "exactness" => Some(criterion),
-                        s if s.starts_with("asc") => compat::asc_ranking_rule(s).map(|f| format!("{}:asc", f)),
-                        s if s.starts_with("desc") => compat::desc_ranking_rule(s).map(|f| format!("{}:desc", f)),
-                        "wordsPosition" => {
-                            warn!("The criteria `attribute` and `wordsPosition` have been merged \
-                                into a single criterion `attribute` so `wordsPositon` will be \
-                                ignored");
-                            None
-                        }
-                        s => {
-                            error!("Unknown criterion found in the dump: `{}`, it will be ignored", s);
-                            None
-                        }
-                    }
-                }).collect()),
-                Some(None) => Setting::Reset,
-                None => Setting::NotSet
-            },
-            // we need to convert the old `Vec<String>` into a `BTreeSet<String>`
-            stop_words: match settings.stop_words {
-                Some(Some(stop_words)) => Setting::Set(stop_words.into_iter().collect()),
-                Some(None) => Setting::Reset,
-                None => Setting::NotSet
-            },
-            // we need to convert the old `Vec<String>` into a `BTreeMap<String>`
-            synonyms: match settings.synonyms {
-                Some(Some(synonyms)) => Setting::Set(synonyms.into_iter().collect()),
-                Some(None) => Setting::Reset,
-                None => Setting::NotSet
-            },
-            _kind: PhantomData,
-        }
-    }
-}
-
-/// Extract Settings from `settings.json` file present at provided `dir_path`
-fn import_settings(dir_path: impl AsRef<Path>) -> anyhow::Result<Settings> {
-    let path = dir_path.as_ref().join("settings.json");
-    let file = File::open(path)?;
-    let reader = std::io::BufReader::new(file);
-    let metadata = serde_json::from_reader(reader)?;
-
-    Ok(metadata)
-}
-
-#[cfg(test)]
-mod test {
-    use super::*;
-
-    #[test]
-    fn settings_format_regression() {
-        let settings = Settings::default();
-        assert_eq!(
-            r##"{"rankingRules":null,"distinctAttribute":null,"searchableAttributes":null,"displayedAttributes":null,"stopWords":null,"synonyms":null,"attributesForFaceting":null}"##,
-            serde_json::to_string(&settings).unwrap()
-        );
-    }
-=======
         anyhow::bail!("The version 1 of the dumps is not supported anymore. You can re-export your dump from a version between 0.21 and 0.24, or start fresh from a version 0.25 onwards.")
->>>>>>> f56989e4
 }